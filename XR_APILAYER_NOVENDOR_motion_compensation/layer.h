// MIT License
//
// Copyright(c) 2022 Matthieu Bucchianeri, Sebastian Veith
//
// Permission is hereby granted, free of charge, to any person obtaining a copy
// of this softwareand associated documentation files(the "Software"), to deal
// in the Software without restriction, including without limitation the rights
// to use, copy, modify, merge, publish, distribute, sublicense, and /or sell
// copies of the Software, and to permit persons to whom the Software is
// furnished to do so, subject to the following conditions :
//
// The above copyright noticeand this permission notice shall be included in all
// copies or substantial portions of the Software.
//
// THE SOFTWARE IS PROVIDED "AS IS", WITHOUT WARRANTY OF ANY KIND, EXPRESS OR
// IMPLIED, INCLUDING BUT NOT LIMITED TO THE WARRANTIES OF MERCHANTABILITY,
// FITNESS FOR A PARTICULAR PURPOSE AND NONINFRINGEMENT.IN NO EVENT SHALL THE
// AUTHORS OR COPYRIGHT HOLDERS BE LIABLE FOR ANY CLAIM, DAMAGES OR OTHER
// LIABILITY, WHETHER IN AN ACTION OF CONTRACT, TORT OR OTHERWISE, ARISING FROM,
// OUT OF OR IN CONNECTION WITH THE SOFTWARE OR THE USE OR OTHER DEALINGS IN THE
// SOFTWARE.

#pragma once

#include "input.h"
#include "framework/dispatch.gen.h"
#include "tracker.h"
#include "overlay.h"

namespace openxr_api_layer
{
    // Our API layer implement these extensions, and their specified version.
    inline const std::vector<std::pair<std::string, uint32_t>> advertisedExtensions = {};

    // Initialize these vectors with arrays of extensions to block and implicitly request for the instance.
    const std::vector<std::string> blockedExtensions = {};
    inline std::vector<std::string> implicitExtensions = {};

    // The handle of the dll
    extern HMODULE dllModule;

    // The path where the DLL is loaded from (eg: to load data files).
    extern std::filesystem::path dllHome;
    extern std::filesystem::path localAppData;

    const std::string LayerPrettyName = "OpenXR-MotionCompensation";
    const std::string LayerName = "XR_APILAYER_NOVENDOR_motion_compensation";
    const std::string VersionString = std::string(VERSION_STRING) + " - " + VERSION_MAJOR + "." + VERSION_MINOR + "." +
                                      VERSION_PATCH + "." + VERSION_REVISION + " [" + PLATFORM + "]";

    class OpenXrLayer final : public openxr_api_layer::OpenXrApi
    {
      public:
        OpenXrLayer() = default;

        XrResult xrDestroyInstance(XrInstance instance) override;
        XrResult xrCreateInstance(const XrInstanceCreateInfo* createInfo) override;
        XrResult XRAPI_CALL xrGetSystem(XrInstance instance,
                                        const XrSystemGetInfo* getInfo,
                                        XrSystemId* systemId) override;
        XrResult XRAPI_CALL xrPollEvent(XrInstance instance, XrEventDataBuffer* eventData) override;
        XrResult XRAPI_CALL xrCreateSession(XrInstance instance,
                                            const XrSessionCreateInfo* createInfo,
                                            XrSession* session) override;
        XrResult XRAPI_CALL xrBeginSession(XrSession session, const XrSessionBeginInfo* beginInfo) override;
        XrResult XRAPI_CALL xrEndSession(XrSession session) override;
        XrResult XRAPI_CALL xrDestroySession(XrSession session) override;
        XrResult XRAPI_CALL xrCreateSwapchain(XrSession session,
                                              const XrSwapchainCreateInfo* createInfo,
                                              XrSwapchain* swapchain) override;
        XrResult XRAPI_CALL xrDestroySwapchain(XrSwapchain swapchain) override;
        XrResult XRAPI_CALL xrAcquireSwapchainImage(XrSwapchain swapchain,
                                                    const XrSwapchainImageAcquireInfo* acquireInfo,
                                                    uint32_t* index) override;
        XrResult XRAPI_CALL xrReleaseSwapchainImage(XrSwapchain swapchain,
                                                    const XrSwapchainImageReleaseInfo* releaseInfo) override;
        XrResult XRAPI_CALL xrGetCurrentInteractionProfile(XrSession session,
                                                           XrPath topLevelUserPath,
                                                           XrInteractionProfileState* interactionProfile) override;
        XrResult XRAPI_CALL xrAttachSessionActionSets(XrSession session,
                                                      const XrSessionActionSetsAttachInfo* attachInfo) override;
        XrResult XRAPI_CALL
        xrSuggestInteractionProfileBindings(XrInstance instance,
                                            const XrInteractionProfileSuggestedBinding* suggestedBindings) override;
        XrResult XRAPI_CALL xrCreateReferenceSpace(XrSession session,
                                                   const XrReferenceSpaceCreateInfo* createInfo,
                                                   XrSpace* space) override;
        XrResult XRAPI_CALL xrCreateActionSpace(XrSession session,
                                                const XrActionSpaceCreateInfo* createInfo,
                                                XrSpace* space) override;
        XrResult XRAPI_CALL xrLocateSpace(XrSpace space,
                                          XrSpace baseSpace,
                                          XrTime time,
                                          XrSpaceLocation* location) override;
        XrResult XRAPI_CALL xrLocateViews(XrSession session,
                                          const XrViewLocateInfo* viewLocateInfo,
                                          XrViewState* viewState,
                                          uint32_t viewCapacityInput,
                                          uint32_t* viewCountOutput,
                                          XrView* views) override;
        XrResult XRAPI_CALL xrSyncActions(XrSession session, const XrActionsSyncInfo* syncInfo) override;
        XrResult XRAPI_CALL xrWaitFrame(XrSession session,
                                        const XrFrameWaitInfo* frameWaitInfo,
                                        XrFrameState* frameState) override;
        XrResult XRAPI_CALL xrBeginFrame(XrSession session, const XrFrameBeginInfo* frameBeginInfo) override;
        XrResult XRAPI_CALL xrEndFrame(XrSession session, const XrFrameEndInfo* frameEndInfo) override;

        void SetForwardRotation(const XrPosef& pose) const;
        bool GetRefToStage(XrSpace space, XrPosef* refToStage, XrPosef* stageToRef);
        std::shared_ptr<graphics::ICompositionFrameworkFactory> GetCompositionFactory();
        bool SyncActions(const std::string& caller);
<<<<<<< HEAD
        std::optional<XrPosef> GetCurrentPosition(XrTime time, bool tracker);
        std::optional<XrPosef> GetCalibratedHmdPose() const;
        void ResetCalibratedHmdPose();
        void SetCor(const XrPosef& pose) const;
        std::vector<std::pair<XrPosef, int>> GetEstimatorSamples() const;
        std::vector<std::tuple<int, XrPosef, float>> GetEstimatorAxes() const;
=======
        void LogCurrentInteractionProfileAndSource(const std::string& caller);
>>>>>>> 7c55c8a5

        XrActionSet m_ActionSet{XR_NULL_HANDLE};
        XrAction m_PoseAction{XR_NULL_HANDLE};
        XrAction m_MoveAction{XR_NULL_HANDLE};
        XrAction m_SnapAction{XR_NULL_HANDLE};
        XrAction m_HapticAction{XR_NULL_HANDLE};
        XrSpace m_TrackerSpace{XR_NULL_HANDLE};
        XrSpace m_ViewSpace{XR_NULL_HANDLE};
        XrSpace m_StageSpace{XR_NULL_HANDLE};
        std::atomic_bool m_XrSyncCalled{false};

      private:
        [[nodiscard]] bool isSystemHandled(XrSystemId systemId) const;
        bool isSessionHandled(XrSession session) const;
        bool isViewSpace(XrSpace space) const;
        bool isActionSpace(XrSpace space) const;
        [[nodiscard]] uint32_t GetNumViews() const;
        void CreateStageSpace();
        void CreateViewSpace();
        void AddStaticRefSpace(XrSpace space);
        std::optional<XrPosef> LocateRefSpace(XrSpace space);
        bool CreateTrackerActions(const std::string& caller);
        void DestroyTrackerActions(const std::string& caller);
        bool AttachActionSet(const std::string& caller);
        void SuggestInteractionProfiles(const std::string& caller);
        bool LazyInit(XrTime time);
        void SetCalibratedHmdPose(XrTime time);
        bool GetDelta(XrTime time,
                      bool isHmd,
                      const XrPosef& pose,
                      XrSpace refSpace,
                      XrPosef& deltaStage,
                      XrPosef& deltaRef);
        void RecoveryTimeOut(XrTime time);
        bool ToggleModifierActive();
        void ToggleRecorderActive();

        static std::string getXrPath(XrPath path);

        bool TestRotation(XrPosef* pose, XrTime time, bool reverse) const;

        XrSystemId m_systemId{XR_NULL_SYSTEM_ID};
        XrSession m_Session{XR_NULL_HANDLE};
        std::string m_RuntimeName;
        bool m_Enabled{false};
        bool m_PhysicalEnabled{false};
        bool m_PhysicalEarlyInit{false};
        bool m_VirtualTrackerUsed{false};
        bool m_CompensateControllers{false};
        bool m_SuppressInteraction{false};
        bool m_ActionsCreated{false};
        bool m_ActionSpaceCreated{false};
        bool m_ActionSetAttached{false};
        bool m_InteractionProfileSuggested{false};
        bool m_Initialized{true};
        bool m_Activated{false};
        bool m_UseEyeCache{false};
        bool m_ModifierActive{false};
        bool m_LegacyMode{false};
        bool m_RecorderActive{false};
        bool m_VarjoPollWorkaround{false};
        bool m_SyncActionHint{false};
        XrTime m_LastFrameTime{0};
        XrTime m_UpdateRefSpaceTime{0};
        XrTime m_LastSessionTransition{0};
        XrSessionState m_SessionState{XR_SESSION_STATE_UNKNOWN};
        std::chrono::time_point<std::chrono::steady_clock> m_LastActionSync{std::chrono::steady_clock::now()};
        std::set<XrSpace> m_StaticRefSpaces{};
        std::map<XrSpace, std::pair<XrPosef, XrPosef>> m_RefToStageMap{};
        std::unique_ptr<XrPosef> m_EyeToHmd{};
        std::optional<XrPosef> m_CalibratedHmdPose{};
        std::string m_Application;
        std::string m_SubActionPath;
        XrPath m_XrSubActionPath{XR_NULL_PATH};
        std::set<XrSpace> m_ViewSpaces{};
        std::set<XrSpace> m_ActionSpaces{};
        std::vector<XrView> m_EyeOffsets{};
        XrViewConfigurationType m_ViewConfigType{XR_VIEW_CONFIGURATION_TYPE_MAX_ENUM};
        tracker::ViveTrackerInfo m_ViveTracker;
        input::InteractionPaths m_InteractionPaths;
        utility::Cache<XrPosef> m_DeltaCache{"delta", xr::math::Pose::Identity()};
        utility::Cache<std::vector<XrPosef>> m_EyeCache{"eyes",
                                                        std::vector<XrPosef>{xr::math::Pose::Identity(),
                                                                             xr::math::Pose::Identity(),
                                                                             xr::math::Pose::Identity(),
                                                                             xr::math::Pose::Identity()}};
        std::mutex m_FrameLock;
        std::unique_ptr<tracker::TrackerBase> m_Tracker{};
        std::unique_ptr<graphics::Overlay> m_Overlay{};
        std::shared_ptr<input::InputHandler> m_Input{};
        std::unique_ptr<utility::AutoActivator> m_AutoActivator{};
        std::unique_ptr<utility::CorEstimator> m_CorEstimator{};
        std::unique_ptr<modifier::HmdModifier> m_HmdModifier{};
        std::shared_ptr<graphics::ICompositionFrameworkFactory> m_CompositionFrameworkFactory{};

        // connection recovery
        XrTime m_RecoveryWait{3000000000}; // 3 sec default timeout
        XrTime m_RecoveryStart{0};

        // debugging
        bool m_TestRotation{false};
        XrTime m_TestRotStart{0};

        friend class input::InputHandler;
    };

    // Singleton accessor.
    OpenXrApi* GetInstance();

} // namespace openxr_api_layer<|MERGE_RESOLUTION|>--- conflicted
+++ resolved
@@ -109,16 +109,13 @@
         bool GetRefToStage(XrSpace space, XrPosef* refToStage, XrPosef* stageToRef);
         std::shared_ptr<graphics::ICompositionFrameworkFactory> GetCompositionFactory();
         bool SyncActions(const std::string& caller);
-<<<<<<< HEAD
         std::optional<XrPosef> GetCurrentPosition(XrTime time, bool tracker);
         std::optional<XrPosef> GetCalibratedHmdPose() const;
         void ResetCalibratedHmdPose();
         void SetCor(const XrPosef& pose) const;
         std::vector<std::pair<XrPosef, int>> GetEstimatorSamples() const;
         std::vector<std::tuple<int, XrPosef, float>> GetEstimatorAxes() const;
-=======
         void LogCurrentInteractionProfileAndSource(const std::string& caller);
->>>>>>> 7c55c8a5
 
         XrActionSet m_ActionSet{XR_NULL_HANDLE};
         XrAction m_PoseAction{XR_NULL_HANDLE};
