name: "CLA Assistant"
on:
  issue_comment:
    types: [created]
  pull_request_target:
    types: [opened,closed,synchronize]

# explicitly configure permissions, in case your GITHUB_TOKEN workflow permissions are set to read-only in repository settings
permissions:
  actions: write
  contents: write
  pull-requests: write
  statuses: write

jobs:
  CLAAssistant:
    runs-on: ubuntu-latest
    steps:
      - name: "CLA Assistant"
        if: (github.event.comment.body == 'recheck' || github.event.comment.body == 'I have read the CLA Document and I hereby sign the CLA') || github.event_name == 'pull_request_target'
        uses: contributor-assistant/github-action@v2.3.0
        env:
          GITHUB_TOKEN: ${{ secrets.GITHUB_TOKEN }}
          # the below token should have repo scope and must be manually added by you in the repository's secret
          # This token is required only if you have configured to store the signatures in a remote repository/organization
          PERSONAL_ACCESS_TOKEN: ${{ secrets.PERSONAL_ACCESS_TOKEN }}
        with: 
<<<<<<< HEAD
          remote-organization-name: BuzzteeBear
          remote-repository-name: OpenXR-MotionCompensation/blob/main/CLA
=======
          remote-organization-name: 'BuzzteeBear'
          remote-repository-name: 'OXRMC-Signatures'
>>>>>>> 3f815531
          path-to-signatures: 'signatures/cla.json'
          path-to-document: 'https://github.com/BuzzteeBear/OpenXR-MotionCompensation/blob/main/CLA.md' 
          # branch should not be protected
          branch: 'main'
          allowlist: buzzteebear,bot*

         # the followings are the optional inputs - If the optional inputs are not given, then default values will be taken
          #remote-organization-name: enter the remote organization name where the signatures should be stored (Default is storing the signatures in the same repository)
          #remote-repository-name: enter the  remote repository name where the signatures should be stored (Default is storing the signatures in the same repository)
          #create-file-commit-message: 'For example: Creating file for storing CLA Signatures'
          #signed-commit-message: 'For example: $contributorName has signed the CLA in $owner/$repo#$pullRequestNo'
          #custom-notsigned-prcomment: 'pull request comment with Introductory message to ask new contributors to sign'
          #custom-pr-sign-comment: 'The signature to be committed in order to sign the CLA'
          #custom-allsigned-prcomment: 'pull request comment when all contributors has signed, defaults to **CLA Assistant Lite bot** All Contributors have signed the CLA.'
          #lock-pullrequest-aftermerge: false - if you don't want this bot to automatically lock the pull request after merging (default - true)
          #use-dco-flag: true - If you are using DCO instead of CLA<|MERGE_RESOLUTION|>--- conflicted
+++ resolved
@@ -25,13 +25,8 @@
           # This token is required only if you have configured to store the signatures in a remote repository/organization
           PERSONAL_ACCESS_TOKEN: ${{ secrets.PERSONAL_ACCESS_TOKEN }}
         with: 
-<<<<<<< HEAD
-          remote-organization-name: BuzzteeBear
-          remote-repository-name: OpenXR-MotionCompensation/blob/main/CLA
-=======
           remote-organization-name: 'BuzzteeBear'
           remote-repository-name: 'OXRMC-Signatures'
->>>>>>> 3f815531
           path-to-signatures: 'signatures/cla.json'
           path-to-document: 'https://github.com/BuzzteeBear/OpenXR-MotionCompensation/blob/main/CLA.md' 
           # branch should not be protected
